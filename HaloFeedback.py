--- conflicted
+++ resolved
@@ -3,7 +3,6 @@
 import warnings
 from abc import ABC, abstractmethod
 from time import time as timeit
-<<<<<<< HEAD
 
 import matplotlib.pyplot as plt
 import numpy as np
@@ -54,59 +53,7 @@
         self.M_BH = M_BH  # Solar mass
         self.M_NS = M_NS  # Solar mass
 
-=======
-
-import matplotlib.pyplot as plt
-import numpy as np
-from mpl_toolkits.axes_grid1.inset_locator import inset_axes
-from scipy.integrate import quad, simps
-from scipy.interpolate import interp1d
-from scipy.special import ellipeinc, ellipkinc, ellipe, ellipk
-from scipy.special import gamma as Gamma
-from scipy.special import beta as Beta
-
-
-# ------------------
-G_N = 4.3021937e-3  # (km/s)^2 pc/M_sun
-c = 2.9979e5  # km/s
-
-# Conversion factors
-pc_to_km = 3.085677581e13
-
-# Numerical parameters
-N_GRID = 10000  # Number of grid points in the specific energy
-N_KICK = 50  # Number of points to use for integration over Delta-epsilon
-
-float_2eps = 2.0 * np.finfo(float).eps
-# ------------------
-
-# Alternative elliptic function which is valid for m > 1
-def ellipeinc_alt(phi, m):
-    beta = np.arcsin(np.clip(np.sqrt(m) * np.sin(phi), 0, 1))
-    return np.sqrt(m) * ellipeinc(beta, 1 / m) + ((1 - m) / np.sqrt(m)) * ellipkinc(
-        beta, 1 / m
-    )
-
-
-class DistributionFunction(ABC):
-    """
-    Base class for phase space distribution of a DM spike surrounding a black
-    hole with an orbiting body. Child classes must implement the following:
-
-    Methods
-        - rho_init(): initial density function
-        - f_init() initial phase-space distribution function
-
-    Attributes
-        - r_sp: DM halo extent [pc]. Used for making grids for the calculation.
-        - IDstr_model: ID string used for file names.
-    """
-
-    def __init__(self, M_BH=1e3, M_NS=1.0, Lambda=-1):
-        self.M_BH = M_BH  # Solar mass
-        self.M_NS = M_NS  # Solar mass
-
->>>>>>> 2f360bd8
+
         if Lambda <= 0:
             self.Lambda = np.sqrt(M_BH / M_NS)
         else:
@@ -304,15 +251,7 @@
         eps_avg = np.diff(F_avg(eps_edges)) / frac
 
         return eps_avg, frac
-<<<<<<< HEAD
-
-    def dEdt_DF(self, r, v_cut=-1, average=False):
-        """Rate of change of energy due to DF (km/s)^2 s^-1 M_sun"""
-        v_orb = np.sqrt(G_N * (self.M_BH + self.M_NS) / r)
-
-=======
-        
-        
+ 
     def dEdt_DF(self, r, v_cut = -1, average = False):
         """Rate of change of energy due to DF (km/s)^2 s^-1 M_sun.
         
@@ -326,7 +265,6 @@
         """
         v_orb = np.sqrt(G_N * (self.M_BH + self.M_NS) / r)
         
->>>>>>> 2f360bd8
         CoulombLog = np.log(self.Lambda)
 
         if average:
@@ -416,17 +354,11 @@
             mask = (self.eps_grid > self.psi(r0) * (1 - b / r0) - 0.5 * v_cut ** 2) & (
                 self.eps_grid < self.psi(r0) * (1 + b / r0)
             )
-<<<<<<< HEAD
+
 
             r_eps = G_N * self.M_BH / self.eps_grid[mask]
             r_cut = G_N * self.M_BH / (self.eps_grid[mask] + 0.5 * v_cut ** 2)
 
-=======
-
-            r_eps = G_N * self.M_BH / self.eps_grid[mask]
-            r_cut = G_N * self.M_BH / (self.eps_grid[mask] + 0.5 * v_cut ** 2)
-
->>>>>>> 2f360bd8
             L1 = np.minimum((r0 - r0 ** 2 / r_eps) / b, 0.999999)
             alpha1 = np.arccos(L1)
             L2 = np.maximum((r0 - r0 ** 2 / r_cut) / b, -0.999999)
@@ -436,10 +368,8 @@
             mask1 = (m <= 1) & (alpha2 > alpha1)
             mask2 = (m > 1) & (alpha2 > alpha1)
 
-<<<<<<< HEAD
-=======
+
             N1 = np.zeros(len(m))
->>>>>>> 2f360bd8
             if np.sum(mask1) > 0:
                 N1[mask1] = ellipe(m[mask1]) - ellipeinc(
                     (np.pi - alpha2[mask1]) / 2, m[mask1]
@@ -590,10 +520,7 @@
 
         # Sum over the kicks
         for delta_eps, b, frac in zip(delta_eps_list, b_list, frac_list):
-<<<<<<< HEAD
-=======
-            
->>>>>>> 2f360bd8
+
             # Maximum impact parameter which leads to the ejection of particles
             b_ej_sq = self.b_90(v_orb) ** 2 * ((2 * v_orb ** 2 / self.eps_grid) - 1)
 
