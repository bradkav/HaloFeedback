# HaloFeedback
import time
import warnings
from abc import ABC, abstractmethod
from time import time as timeit

import matplotlib.pyplot as plt
import numpy as np
from mpl_toolkits.axes_grid1.inset_locator import inset_axes
from scipy.integrate import quad, simps
from scipy.interpolate import interp1d
from scipy.special import ellipeinc, ellipkinc, ellipe, ellipk, betainc
from scipy.special import gamma as Gamma
from scipy.special import beta as Beta

# ------------------
G_N = 4.3021937e-3  # (km/s)^2 pc/M_sun
c = 2.99792458e5  # km/s

# Conversion factors
pc_to_km = 3.08567758149137e13

# Numerical parameters
N_GRID = 10000  # Number of grid points in the specific energy
N_KICK = 50  # Number of points to use for integration over Delta-epsilon

float_2eps = 2.0 * np.finfo(float).eps
# ------------------

# Alternative elliptic function which is valid for m > 1
def ellipeinc_alt(phi, m):
    beta = np.arcsin(np.clip(np.sqrt(m) * np.sin(phi), 0, 1))
    return np.sqrt(m) * ellipeinc(beta, 1 / m) + ((1 - m) / np.sqrt(m)) * ellipkinc(
        beta, 1 / m
    )


class DistributionFunction(ABC):
    """
    Base class for phase space distribution of a DM spike surrounding a black
    hole with an orbiting body. Child classes must implement the following:

    Methods
        - rho_init(): initial density function
        - f_init() initial phase-space distribution function

    Attributes
        - r_sp: DM halo extent [pc]. Used for making grids for the calculation.
        - IDstr_model: ID string used for file names.
    """

    def __init__(self, M_BH=1e3, M_NS=1.0, Lambda=-1):
        self.M_BH = M_BH  # Solar mass
        self.M_NS = M_NS  # Solar mass


        if Lambda <= 0:
            self.Lambda = np.sqrt(M_BH / M_NS)
        else:
            self.Lambda = Lambda

        self.r_isco = 6.0 * G_N * M_BH / c ** 2

        # Initialise grid of r, eps and f(eps)
        self.r_grid = np.geomspace(self.r_isco, 1e5 * self.r_isco, int(0.9*N_GRID))
        self.r_grid = np.append(
            self.r_grid, np.geomspace(1.01 * self.r_grid[-1], 1e3 * self.r_sp, int(0.1*N_GRID))
        )
        self.r_grid = np.sort(self.r_grid)
        self.eps_grid = self.psi(self.r_grid)
        self.f_eps = self.f_init(self.eps_grid)

        # Density of states
        self.DoS = (
            np.sqrt(2) * (np.pi * G_N * self.M_BH) ** 3 * self.eps_grid ** (-5 / 2.0)
        )

        # Define a string which specifies the model parameters
        # and numerical parameters (for use in file names etc.)
        self.IDstr_num = "lnLambda=%.1f" % (np.log(self.Lambda),)

    @abstractmethod
    def rho_init(self, r):
        """
        Initial DM density of the system [MSun / pc^3].

        Parameters:
            - r : distance from center of spike [pc]
        """
        pass

    @abstractmethod
    def f_init(self, eps):
        """
        Initial phase-space distribution function.

        Parameters
            - eps : float or np.array
            Energy per unit mass in (km/s)^2
        """
        pass

    def plotDF(self):
        plt.figure()
        plt.semilogy(self.eps_grid, self.f_init(), "k--")
        plt.semilogy(self.eps_grid, self.f_eps)
        plt.xlim(1.0e8, 5e8)
        plt.ylim(1e3, 1e9)
        plt.xlabel(r"$\mathcal{E} = \Psi(r) - \frac{1}{2}v^2$ [(km/s)$^2$]")
        plt.ylabel(r"$f(\mathcal{E})$ [$M_\odot$ pc$^{-3}$ (km/s)$^{-3}$]")
        plt.show()

    def psi(self, r):
        """Gravitational potential as a function of r"""
        return G_N * self.M_BH / r

    def v_max(self, r):
        """Maximum velocity as a function of r"""
        return np.sqrt(2 * self.psi(r))

    def rho(self, r, v_cut=-1):
        """DM mass density computed from f(eps).

        Parameters:
            - r : radius in pc
            - v_cut : maximum speed to include in density calculation
                     (defaults to v_max if not specified)
        """
        if v_cut < 0:
            v_cut = self.v_max(r)

        v_cut = np.clip(v_cut, 0, self.v_max(r))
        vlist = np.sqrt(np.linspace(0, v_cut ** 2, 20000))
        flist = np.interp(
            self.psi(r) - 0.5 * vlist ** 2,
            self.eps_grid[::-1],
            self.f_eps[::-1],
            left=0,
            right=0,
        )
        integ = vlist ** 2 * flist
        return 4 * np.pi * simps(integ, vlist)

    def sigma_v(self, r):
        v_cut = self.v_max(r)

        v_cut = np.clip(v_cut, 0, self.v_max(r))
        vlist = np.sqrt(np.linspace(0, v_cut ** 2, 250))
        flist = np.interp(
            self.psi(r) - 0.5 * vlist ** 2,
            self.eps_grid[::-1],
            self.f_eps[::-1],
            left=0,
            right=0,
        )
        integ = vlist ** 4 * flist
        return np.sqrt(np.trapz(integ, vlist) / np.trapz(vlist ** 2 * flist, vlist))

    def TotalMass(self):
        return np.trapz(-self.P_eps(), self.eps_grid)

    def TotalEnergy(self):
        return np.trapz(-self.P_eps() * self.eps_grid, self.eps_grid)

    def b_90(self, v_orb):
        return G_N * self.M_NS / (v_orb ** 2)

    def b_min(self, v_orb):
<<<<<<< HEAD
        return 6 * G_N *self.M_NS / c**2 
        #return 15.0 / pc_to_km
=======
        #return 0.001 / pc_to_km
        #return 15.0 / pc_to_km
        return 6 * G_N *self.M_NS / c**2 
        
>>>>>>> 8198156f

    def b_max(self, v_orb):
        return self.Lambda * np.sqrt(self.b_90(v_orb) ** 2 + self.b_min(v_orb) ** 2)

    def eps_min(self, v_orb):
        return 2 * v_orb ** 2 / (1 + self.b_max(v_orb) ** 2 / self.b_90(v_orb) ** 2)

    def eps_max(self, v_orb):
        return 2 * v_orb ** 2 / (1 + self.b_min(v_orb) ** 2 / self.b_90(v_orb) ** 2)



    def dfdt(self, r0, v_orb, v_cut=-1):
        """Time derivative of the distribution function f(eps).

        Parameters:
            - r0 : radial position of the perturbing body [pc]
            - v_orb: orbital velocity of the perturbing body [km/s]
            - v_cut: optional, only scatter with particles slower than v_cut [km/s]
                        defaults to v_max(r) (i.e. all particles)
        """

        f_minus = self.dfdt_minus(r0, v_orb, v_cut, N_KICK)
        f_plus = self.dfdt_plus(r0, v_orb, v_cut, N_KICK)

        #N_plus = np.trapz(self.DoS*f_plus, self.eps_grid)
        #N_minus = np.trapz(-self.DoS*f_minus, self.eps_grid)
        
        N_plus = 1
        N_minus = 1
        #print(N_minus, N_plus)

        return f_minus + (N_minus/N_plus)*f_plus

    def delta_f(self, r0, v_orb, dt, v_cut=-1):
        """Change in f over a time-step dt.
        Automatically prevents f_eps going below zero.

        Parameters:
            - r0 : radial position of the perturbing body [pc]
            - v_orb: orbital velocity [km/s]
            - dt: time-step [s]
            - v_cut: optional, only scatter with particles slower than v_cut [km/s]
                        defaults to v_max(r) (i.e. all particles)
        """

        f_minus = self.dfdt_minus(r0, v_orb, v_cut, N_KICK) * dt

        # Don't remove more particles than there are particles...
        correction = np.clip(self.f_eps / (-f_minus + 1e-50), 0, 1)
        
        f_minus = np.clip(f_minus, -self.f_eps, 0)
        f_plus = self.dfdt_plus(r0, v_orb, v_cut, N_KICK, correction) * dt


        return f_minus + f_plus

    def P_delta_eps(self, v, delta_eps):
        """
        Calcuate PDF for delta_eps
        """
        norm = self.b_90(v) ** 2 / (self.b_max(v) ** 2 - self.b_min(v) ** 2)
        return 2 * norm * v ** 2 / (delta_eps ** 2)

    def P_eps(self):
        """Calculate the PDF d{P}/d{eps}"""
        return (
            np.sqrt(2)
            * np.pi ** 3
            * (G_N * self.M_BH) ** 3
            * self.f_eps
            / self.eps_grid ** 2.5
        )

    def calc_delta_eps(self, v, n_kick=1):
        """
        Calculate average delta_eps integrated over different
        bins (and the corresponding fraction of particles which
        scatter with that delta_eps).
        """
        eps_min = self.eps_min(v)
        eps_max = self.eps_max(v)

        norm = self.b_90(v) ** 2 / (self.b_max(v) ** 2 - self.b_min(v) ** 2)

        eps_edges = np.linspace(eps_min, eps_max, n_kick + 1)

        def F_norm(eps):
            return -norm * 2 * v ** 2 / (eps)

        def F_avg(eps):
            return -norm * 2 * v ** 2 * np.log(eps)

        frac = np.diff(F_norm(eps_edges))
        eps_avg = np.diff(F_avg(eps_edges)) / frac

        return eps_avg, frac
 
    def dEdt_DF(self, r, v_cut = -1, average = False):
        """Rate of change of energy due to DF (km/s)^2 s^-1 M_sun.
        
        Parameters:
            - r : radial position of the perturbing body [pc]
            - v_cut: optional, only scatter with particles slower than v_cut [km/s]
                        defaults to v_max(r) (i.e. all particles)
            - average: determine whether to average over different radii
                        (average = False is default and should be correct).
        
        """
        v_orb = np.sqrt(G_N * (self.M_BH + self.M_NS) / r)
        
        CoulombLog = np.log(self.Lambda)

        if average:
            warnings.warn(
                "Setting 'average = True' is not necessarily the right thing to do..."
            )
            r_list = r + np.linspace(-1, 1, 3) * self.b_max(v_orb)
            rho_list = np.array([self.rho(r1, v_cut) for r1 in r_list])
            rho_eff = np.trapz(rho_list * r_list, r_list) / np.trapz(r_list, r_list)
        else:
            rho_eff = self.rho(r, v_cut)

        return (
            (1 / pc_to_km)
            * 4
            * np.pi
            * G_N ** 2
            * self.M_NS ** 2
            * rho_eff
            * CoulombLog
            / v_orb
        )

    def E_orb(self, r):
        return -0.5 * G_N * (self.M_BH + self.M_NS) / r

    def T_orb(self, r):
        return (
            2
            * np.pi
            * np.sqrt(pc_to_km ** 2 * r ** 3 / (G_N * (self.M_BH + self.M_NS)))
        )

    def interpolate_DF(self, eps_old, correction=1):
        # Distribution of particles before they scatter
        if hasattr(correction, "__len__"):
            f_old = np.interp(
                eps_old[::-1],
                self.eps_grid[::-1],
                self.f_eps[::-1] * correction[::-1],
                left=0,
                right=0,
            )[::-1]
        else:
            f_old = np.interp(
                eps_old[::-1], self.eps_grid[::-1], self.f_eps[::-1], left=0, right=0
            )[::-1]
        return f_old

    def delta_eps_of_b(self, v_orb, b):
        b90 = self.b_90(v_orb)
        return -2 * v_orb ** 2 * (1 + b ** 2 / b90 ** 2) ** -1

    # ---------------------
    # ----- df/dt      ----
    # ---------------------

    def dfdt_minus(self, r0, v_orb, v_cut=-1, n_kick=N_KICK):
        """Particles to remove from the distribution function at energy E."""
        if v_cut < 0:
            v_cut = self.v_max(r0)

        df = np.zeros(N_GRID)

        # Calculate sizes of kicks and corresponding weights for integration
        if n_kick == 1:  # Replace everything by the average if n_kick = 1
            delta_eps_list = (
                -2 * v_orb ** 2 * np.log(1 + self.Lambda ** 2) / self.Lambda ** 2,
            )
            frac_list = (1,)
        else:
            b_list = np.geomspace(self.b_min(v_orb), self.b_max(v_orb), n_kick)
            delta_eps_list = self.delta_eps_of_b(v_orb, b_list)

            # Step size for trapezoidal integration
            step = delta_eps_list[1:] - delta_eps_list[:-1]
            step = np.append(step, 0)
            step = np.append(0, step)

            # Make sure that the integral is normalised correctly
            renorm = np.trapz(self.P_delta_eps(v_orb, delta_eps_list), delta_eps_list)
            frac_list = 0.5 * (step[:-1] + step[1:]) / renorm

        # Sum over the kicks
        for delta_eps, b, frac in zip(delta_eps_list, b_list, frac_list):
            # Define which energies are allowed to scatter
            mask = (self.eps_grid > self.psi(r0) * (1 - b / r0) - 0.5 * v_cut ** 2) & (
                self.eps_grid < self.psi(r0) * (1 + b / r0)
            )


            r_eps = G_N * self.M_BH / self.eps_grid[mask]
            r_cut = G_N * self.M_BH / (self.eps_grid[mask] + 0.5 * v_cut ** 2)

            L1 = np.minimum((r0 - r0 ** 2 / r_eps) / b, 0.999999)
            alpha1 = np.arccos(L1)
            L2 = np.maximum((r0 - r0 ** 2 / r_cut) / b, -0.999999)
            alpha2 = np.arccos(L2)

            m = (2 * b / r0) / (1 - (r0 / r_eps) + b / r0)
            mask1 = (m <= 1) & (alpha2 > alpha1)
            mask2 = (m > 1) & (alpha2 > alpha1)


            N1 = np.zeros(len(m))
            if np.sum(mask1) > 0:
                N1[mask1] = ellipe(m[mask1]) - ellipeinc(
                    (np.pi - alpha2[mask1]) / 2, m[mask1]
                )
            if np.sum(mask2) > 0:
                N1[mask2] = ellipeinc_alt((np.pi - alpha1[mask2]) / 2, m[mask2])
            df[mask] += (
                -frac
                * self.f_eps[mask]
                * (1 + b ** 2 / self.b_90(v_orb) ** 2) ** 2
                * np.sqrt(1 - r0 / r_eps + b / r0)
                * N1
            )

        T_orb = (2 * np.pi * r0 * pc_to_km) / v_orb
        norm = (
            2
            * np.sqrt(2 * (self.psi(r0)))
            * 4
            * np.pi ** 2
            * r0
            * (self.b_90(v_orb) ** 2 / (v_orb) ** 2)
        )
        result = norm * df / T_orb / self.DoS
        result[self.eps_grid >= 0.9999*self.psi(self.r_isco)] *= 0
        return result

    def dfdt_plus(self, r0, v_orb, v_cut=-1, n_kick=N_KICK, correction=1):
        """Particles to add back into distribution function from E - dE -> E."""
        if v_cut < 0:
            v_cut = self.v_max(r0)

        T_orb = (2 * np.pi * r0 * pc_to_km) / v_orb

        df = np.zeros(N_GRID)

        # Calculate sizes of kicks and corresponding weights for integration
        if n_kick == 1:  # Replace everything by the average if n_kick = 1
            delta_eps_list = (
                -2 * v_orb ** 2 * np.log(1 + self.Lambda ** 2) / self.Lambda ** 2,
            )
            frac_list = (1,)
        else:
            b_list = np.geomspace(self.b_min(v_orb), self.b_max(v_orb), n_kick)
            delta_eps_list = self.delta_eps_of_b(v_orb, b_list)

            # Step size for trapezoidal integration
            step = delta_eps_list[1:] - delta_eps_list[:-1]
            step = np.append(step, 0)
            step = np.append(0, step)

            # Make sure that the integral is normalised correctly
            renorm = np.trapz(self.P_delta_eps(v_orb, delta_eps_list), delta_eps_list)
            frac_list = 0.5 * (step[:-1] + step[1:]) / renorm

        # Sum over the kicks
        for delta_eps, b, frac in zip(delta_eps_list, b_list, frac_list):
            # Value of specific energy before the kick
            eps_old = self.eps_grid - delta_eps

            # Define which energies are allowed to scatter
            mask = (eps_old > self.psi(r0) * (1 - b / r0) - 0.5 * v_cut ** 2) & (
                eps_old < self.psi(r0) * (1 + b / r0)
            )

            # Sometimes, this mask has no non-zero entries
            if np.sum(mask) > 0:
                r_eps = G_N * self.M_BH / eps_old[mask]
                r_cut = G_N * self.M_BH / (eps_old[mask] + 0.5 * v_cut ** 2)

                # Distribution of particles before they scatter
                f_old = self.interpolate_DF(eps_old[mask], correction)

                L1 = np.minimum((r0 - r0 ** 2 / r_eps) / b, 0.999999)

                alpha1 = np.arccos(L1)
                L2 = np.maximum((r0 - r0 ** 2 / r_cut) / b, -0.999999)
                alpha2 = np.arccos(L2)

                m = (2 * b / r0) / (1 - (r0 / r_eps) + b / r0)
                mask1 = (m <= 1) & (alpha2 > alpha1)
                mask2 = (m > 1) & (alpha2 > alpha1)

                N1 = np.zeros(len(m))
                if np.sum(mask1) > 0:
                    N1[mask1] = ellipe(m[mask1]) - ellipeinc(
                        (np.pi - alpha2[mask1]) / 2, m[mask1]
                    )
                if np.sum(mask2) > 0:
                    N1[mask2] = ellipeinc_alt(
                        (np.pi - alpha1[mask2]) / 2, m[mask2]
                    )  # - ellipeinc_alt((np.pi - alpha2[mask2])/2, m[mask2])

                df[mask] += (
                    frac
                    * f_old
                    * (1 + b ** 2 / self.b_90(v_orb) ** 2) ** 2
                    * np.sqrt(1 - r0 / r_eps + b / r0)
                    * N1
                )

        T_orb = (2 * np.pi * r0 * pc_to_km) / v_orb
        norm = (
            2
            * np.sqrt(2 * (self.psi(r0)))
            * 4
            * np.pi ** 2
            * r0
            * (self.b_90(v_orb) ** 2 / (v_orb) ** 2)
        )
        result = norm * df / T_orb / self.DoS
        result[self.eps_grid >= 0.9999*self.psi(self.r_isco)] *= 0
        return result

    def dEdt_ej(self, r0, v_orb, v_cut=-1, n_kick=N_KICK, correction=np.ones(N_GRID)):
        """Calculate carried away by particles which are completely unbound.

        Parameters:
            - r0 : radial position of the perturbing body [pc]
            - v_orb: orbital velocity [km/s]
            - v_cut: optional, only scatter with particles slower than v_cut [km/s]
                        defaults to v_max(r) (i.e. all particles)
            - n_kick: optional, number of grid points to use when integrating over
                        Delta-eps (defaults to N_KICK = 100).
        """
        if v_cut < 0:
            v_cut = self.v_max(r0)

        T_orb = (2 * np.pi * r0 * pc_to_km) / v_orb

        dE = np.zeros(N_GRID)

        # Calculate sizes of kicks and corresponding weights for integration
        if n_kick == 1:  # Replace everything by the average if n_kick = 1
            delta_eps_list = (
                -2 * v_orb ** 2 * np.log(1 + self.Lambda ** 2) / self.Lambda ** 2,
            )
            frac_list = (1,)

        else:
            b_list = np.geomspace(self.b_min(v_orb), self.b_max(v_orb), n_kick)
            delta_eps_list = self.delta_eps_of_b(v_orb, b_list)

            # Step size for trapezoidal integration
            step = delta_eps_list[1:] - delta_eps_list[:-1]
            step = np.append(step, 0)
            step = np.append(0, step)

            # Make sure that the integral is normalised correctly
            renorm = np.trapz(self.P_delta_eps(v_orb, delta_eps_list), delta_eps_list)
            frac_list = 0.5 * (step[:-1] + step[1:]) / renorm

        # Sum over the kicks
        for delta_eps, b, frac in zip(delta_eps_list, b_list, frac_list):

            # Maximum impact parameter which leads to the ejection of particles
            b_ej_sq = self.b_90(v_orb) ** 2 * ((2 * v_orb ** 2 / self.eps_grid) - 1)

            # Define which energies are allowed to scatter
            mask = (
                (self.eps_grid > self.psi(r0) * (1 - b / r0) - 0.5 * v_cut ** 2)
                & (self.eps_grid < self.psi(r0) * (1 + b / r0))
                & (b ** 2 < b_ej_sq)
            )

            r_eps = G_N * self.M_BH / self.eps_grid[mask]
            r_cut = G_N * self.M_BH / (self.eps_grid[mask] + 0.5 * v_cut ** 2)

            if np.sum(mask) > 0:

                L1 = np.minimum((r0 - r0 ** 2 / r_eps) / b, 0.999999)
                alpha1 = np.arccos(L1)
                L2 = np.maximum((r0 - r0 ** 2 / r_cut) / b, -0.999999)
                alpha2 = np.arccos(L2)

                m = (2 * b / r0) / (1 - (r0 / r_eps) + b / r0)
                mask1 = (m <= 1) & (alpha2 > alpha1)
                mask2 = (m > 1) & (alpha2 > alpha1)

                N1 = np.zeros(len(m))
                if np.sum(mask1) > 0:
                    N1[mask1] = ellipe(m[mask1]) - ellipeinc(
                        (np.pi - alpha2[mask1]) / 2, m[mask1]
                    )
                if np.sum(mask2) > 0:
                    N1[mask2] = ellipeinc_alt((np.pi - alpha1[mask2]) / 2, m[mask2])

                dE[mask] += (
                    -frac
                    * correction[mask]
                    * self.f_eps[mask]
                    * (1 + b ** 2 / self.b_90(v_orb) ** 2) ** 2
                    * np.sqrt(1 - r0 / r_eps + b / r0)
                    * N1
                    * (self.eps_grid[mask] + delta_eps)
                )

        norm = (
            2
            * np.sqrt(2 * (self.psi(r0)))
            * 4
            * np.pi ** 2
            * r0
            * (self.b_90(v_orb) ** 2 / (v_orb) ** 2)
        )
        return norm * np.trapz(dE, self.eps_grid) / T_orb


class PowerLawSpike(DistributionFunction):
    """
    A spike with a power law profile:

        rho(r) = rho_sp * (r_sp / r)^gamma.

    The parameter r_sp is defined as r_sp = 0.2 r_h, where r_h is the radius of
    the sphere within which the DM mass is twice the central BH mass.

    Notes
    -----
    The parameters are not properties, so r_sp will not have the correct value
    if rho_sp or gamma are changed after initialization.
    """

    def __init__(self, M_BH=1e3, M_NS=1.0, gamma=7 / 3, rho_sp=226, Lambda=-1):
        if gamma <= 1:
            raise ValueError("gamma must be greater than 1")
        self.M_BH = M_BH  # Solar mass
        self.M_NS = M_NS  # Solar mass
        self.gamma = gamma  # Slope of DM density profile
        self.rho_sp = rho_sp  # Solar mass/pc^3
        self.r_sp = (
            (3 - self.gamma)
            * (0.2 ** (3.0 - self.gamma))
            * self.M_BH
            / (2 * np.pi * self.rho_sp)
        ) ** (
            1.0 / 3.0
        )  # pc

        self.IDstr_model = f"gamma={gamma:.2f}_rhosp={rho_sp:.1f}"

        self.xi_init = 1 - betainc(gamma - 1 / 2, 3 / 2, 1 / 2)

        super().__init__(M_BH, M_NS, Lambda)

    def f_init(self, eps):
        A1 = self.r_sp / (G_N * self.M_BH)
        return (
            self.rho_sp
            * (
                self.gamma
                * (self.gamma - 1)
                * A1 ** self.gamma
                * np.pi ** -1.5
                / np.sqrt(8)
            )
            * (Gamma(-1 + self.gamma) / Gamma(-1 / 2 + self.gamma))
            * self.eps_grid ** (-(3 / 2) + self.gamma)
        )

    def rho_init(self, r):
        return self.rho_sp * (self.r_sp / r) ** self.gamma


class PlateauSpike(DistributionFunction):
    """
    A spike with no DM particles whose orbits are completely contained within
    an annihilation plateau of radius r_p:

        rho(r)=
            rho_s (r_s / r)^gamma,                   r_s > r > r_p
            rho_s (r_s / r_p)^gamma (r_p / r)^{1/2}, r_p > r

    The parameter r_sp is defined as r_sp = 0.2 r_h, where r_h is the radius of
    the sphere within which the DM mass is twice the central BH mass.

    Notes
    -----
    The parameters are not properties, so r_sp will not have the correct value
    if rho_sp or gamma are changed after initialization.
    """

    def __init__(self, M_BH=1e3, M_NS=1.0, gamma=7 / 3, rho_sp=226, r_p=0.0, Lambda=-1):
        self.M_BH = M_BH  # Solar mass
        self.M_NS = M_NS  # Solar mass
        self.gamma = gamma  # Slope of DM density profile
        self.rho_sp = rho_sp  # Solar mass/pc^3
        self.r_sp = (
            (3 - self.gamma)
            * (0.2 ** (3.0 - self.gamma))
            * self.M_BH
            / (2 * np.pi * self.rho_sp)
        ) ** (
            1.0 / 3.0
        )  # pc

        if gamma <= 1:
            raise ValueError("gamma must be greater than 1")

        if r_p > r_sp:
            raise ValueError("annihilation plateau radius larger than spike")

        self.r_p = r_p
        self.IDstr_model = f"gamma={gamma:.2f}_rhosp={rho_sp:.1f}_rp={r_p:.2E}"

        super().__init__(M_BH, M_NS, Lambda)

    def f_init(self, eps):
        def f_init(eps):
            if G_N * self.M_BH / self.r_sp < eps and eps <= G_N * self.M_BH / self.r_p:
                return (
                    self.rho_sp
                    * ((eps * self.r_sp) / (G_N * self.M_BH)) ** self.gamma
                    * (
                        (1 - self.gamma)
                        * self.gamma
                        * Beta(
                            -1 + self.gamma, 0.5, (G_N * self.M_BH) / (eps * self.r_sp)
                        )
                        + (np.sqrt(np.pi) * Gamma(1 + self.gamma))
                        / Gamma(-0.5 + self.gamma)
                    )
                ) / (2.0 * np.sqrt(2) * eps ** 1.5 * np.pi ** 2)
            else:
                return 0.0

        return np.vectorize(f_init)(eps)

    def rho_init(self, r):
        def rho_init(r):
            if r >= self.r_p:
                return self.rho_sp * (self.r_sp / r) ** self.gamma
            elif r < self.r_p:
                return (
                    self.rho_sp
                    * (self.r_sp / self.r_p) ** self.gamma
                    * (self.r_p / r) ** 0.5
                )

        return np.vectorize(rho_init)(r)<|MERGE_RESOLUTION|>--- conflicted
+++ resolved
@@ -166,15 +166,9 @@
         return G_N * self.M_NS / (v_orb ** 2)
 
     def b_min(self, v_orb):
-<<<<<<< HEAD
-        return 6 * G_N *self.M_NS / c**2 
-        #return 15.0 / pc_to_km
-=======
         #return 0.001 / pc_to_km
         #return 15.0 / pc_to_km
         return 6 * G_N *self.M_NS / c**2 
-        
->>>>>>> 8198156f
 
     def b_max(self, v_orb):
         return self.Lambda * np.sqrt(self.b_90(v_orb) ** 2 + self.b_min(v_orb) ** 2)
