--- conflicted
+++ resolved
@@ -31,27 +31,15 @@
 parser = argparse.ArgumentParser(description='...')
 parser.add_argument('-M1', '--M1', help='Larger BH mass M1 in M_sun', type=float, default=1000.)
 parser.add_argument('-M2', '--M2', help="Smalller BH mass M2 in M_sun", type=float, default = 1.0)
-<<<<<<< HEAD
-parser.add_argument('-rho6', '--rho6', help='Spike density normalisation [1e13 M_sun/pc^3]', type=float, default=0.5)
-parser.add_argument('-gamma', '--gamma', help='slope of DM spike', type=float, default=2.333)
-=======
 parser.add_argument('-rho6', '--rho6', help='Spike density normalisation [1e13 M_sun/pc^3]', type=float, default=1.0)
 parser.add_argument('-gamma', '--gamma', help='slope of DM spike', type=float, default=2.3333)
 
 parser.add_argument('-system', '--system', help='Type of system to evolve: "vacuum", "static", "dynamic" [default], "PBH"', type=str, default='dynamic')
->>>>>>> 8198156f
-
-parser.add_argument('-PBH', '--PBH', help='Set to 1 in order to set the spike parameters appropriate for a PBH.', type=int, default=0)
 
 parser.add_argument('-r_i', '--r_i', help='Initial radius in pc', type=float, default = -1)
 parser.add_argument('-short', '--short', help='Set to 1 to finish before r_isco', type=int, default = 0)
-<<<<<<< HEAD
-parser.add_argument('-dN_ini', '--dN_ini', help='Initial time-step size in orbits', type=int, default = 10.0)
-parser.add_argument('-dN_max', '--dN_max', help='Maximum time-step size in orbits', type=float, default = 250.0)
-=======
 parser.add_argument('-dN_ini', '--dN_ini', help='Initial time-step size in number of orbits', type=float, default = 10.0)
 parser.add_argument('-dN_max', '--dN_max', help='Maximum time-step size in number of orbits', type=float, default = 250.0)
->>>>>>> 8198156f
 
 parser.add_argument('-verbose', '--verbose', type=int, default=1)
 
@@ -62,28 +50,21 @@
 args = parser.parse_args()
 verbose = args.verbose
 
-<<<<<<< HEAD
-=======
 IDstr = "M1_%.4f_M2_%.4f_rho6_%.4f_gamma_%.4f"%(args.M1, args.M2, args.rho6, args.gamma) 
 if (args.IDtag != "NONE"):
     IDstr += "_" + args.IDtag
 
 print("> Run ID: ", IDstr)
->>>>>>> 8198156f
 
 output_folder = args.outdir
 output_folder = os.path.join(output_folder, '')
-
-#Set to True in order to refine the solution at small radii (when 
-#the number of orbits per step should be O(1) or less).
-#Still in development...
-REFINE = False
 
 #Generate folder structure if needed
 OUTPUT = True
 if (OUTPUT):
     if not (os.path.isdir(output_folder)):
         os.mkdir(output_folder)
+print(" ")
 
 system = (args.system).lower()
 
@@ -103,54 +84,12 @@
 # BH, spike and binary parameters   ##
 ######################################
 
-<<<<<<< HEAD
-
-
-M1 = args.M1*Msun #g 
-=======
 M1 = args.M1*Msun 
->>>>>>> 8198156f
 M2 = args.M2*Msun
 
 M = M1 + M2
 
 gamma_sp = args.gamma
-<<<<<<< HEAD
-rho6 = args.rho6
-
-if (args.PBH > 0):
-    print("> Setting spike parameters for a PBH...")
-    gamma_sp = 9.0/4.0
-    rho6 = 1.396*(args.M1)**(3/4) #*1e13
-
-A = ((3.-gamma_sp)*(0.2**(3.0-gamma_sp))*M1/(2*np.pi))**(1.0/3.0)
-r_ref = 1e-6*pc
-rho_sp = ((rho6*1e13*Msun/(pc**3.))*(r_ref/A)**gamma_sp)**(1/(1-gamma_sp/3)) # cgs 
-
-#Calculate the initial radius based on projected merger time
-r_grav = G_N/(c_light**2.) * 2.* M1 #cm
-r_isco = 3. * r_grav
-r_in = 2.*r_grav
-
-#t_target = 5*year
-Nyr_target = 20
-r_5yr = (5*year*4*64*G_N**3*M*M1*M2/(5*c_light**5) + r_isco**4)**(1/4)
-r_Nyr = (Nyr_target*year*4*64*G_N**3*M*M1*M2/(5*c_light**5) + r_isco**4)**(1/4)
-
-
-IDstr = "M1_%.4f_M2_%.4f_rho6_%.4f_gamma_%.4f"%(args.M1, args.M2, rho6, gamma_sp) 
-if (args.IDtag != "NONE"):
-    IDstr += "_" + args.IDtag
-
-print("> Run ID: ", IDstr)
-
-
-if (args.r_i < 0):
-    #print(f"> Starting {Nyr_target} years from merger in vacuum...")
-    r_initial = 2.5*r_5yr
-else:
-    r_initial = args.r_i*pc
-=======
 rho_6 = args.rho6*1e13*Msun/pc**3
 
 if (system == 'pbh'):
@@ -168,7 +107,6 @@
 r_isco  = 3 * r_grav
 r_in    = 2 * r_grav
 
->>>>>>> 8198156f
 
 if (SHORT):
     r_end = 80*r_isco
@@ -194,13 +132,8 @@
     
 print("> System properties:")
 print(">    M_1, M_2 [M_sun]: ", M1/Msun, M2/Msun)
-<<<<<<< HEAD
-print(">    gamma_sp, rho_6 [M_sun/pc^3]: ", gamma_sp, rho6*1e13)
-print(">    r_i [pc]:", r_initial/pc)
-=======
 print(">    gamma_sp, rho_6 [M_sun/pc^3]: ", gamma_sp, rho_6/(Msun/pc**3))
 print(">    r_i [pc]:", r0_initial/pc)
->>>>>>> 8198156f
 print(" ")
         
 
@@ -249,17 +182,6 @@
     np.savetxt(fname, output, header=htxt,  fmt='%.10e')
     return None
     
-<<<<<<< HEAD
-
-
-#Initial values of a few different parameters
-gamma_initial = gamma_sp
-r0_initial = r_initial
-DF_current = HaloFeedback.PowerLawSpike(gamma = gamma_initial, M_BH = M1/Msun, M_NS = M2/Msun, rho_sp = rho_sp/(Msun/pc**3.))
-f_initial = 2./DF_current.T_orb(r0_initial/pc)
-
-=======
->>>>>>> 8198156f
 
 #################################################
 ############ DYNAMIC DRESS ######################
@@ -289,35 +211,8 @@
 dN = 1.0*NPeriods_ini
 
 
-<<<<<<< HEAD
-#print(r_isco/pc)
-#print(180.0*r_isco/pc)
-#print(DF_current.r_sp)
-
-while (current_r > r_end):
-
-    currentPeriod = DF_current.T_orb(current_r/pc)
-    currentV = 2.*np.pi*current_r/currentPeriod
-    current_f = 2./currentPeriod
-    
-    #if ((i > 0) and (i%1000 == 0)):
-    #    dN = 2*dN
-    #    print("Increasing!! New value of dN = ", dN)
-    
-    
-    r_old = 1.0*current_r
-    
-    dt = currentPeriod*dN
-       
-    #Diagnostic plots
-    if (i < -1e6):
-        #print(np.trapz(DF_current.DoS*DF_current.dfdt_plus(current_r/pc, currentV/km, v_cut=currentV/km, n_kick=HaloFeedback.N_KICK), DF_current.eps_grid))
-        #print(np.trapz(-DF_current.DoS*DF_current.dfdt_minus(current_r/pc, currentV/km, v_cut=currentV/km, n_kick=HaloFeedback.N_KICK), DF_current.eps_grid))
-        plt.figure()
-=======
 #print(r0/pc, r_end/pc)
 while (r0 > r_end):
->>>>>>> 8198156f
     
     dt = calc_Torb(r0)*dN
     #print(calc_Torb(r0))
@@ -331,7 +226,6 @@
     
     
     
-    #Add 'excess' checks here...
     if (system in ["dynamic", "pbh"]):
         excess_list = -(2/3)*dt*dfdt1/(dist.f_eps + 1e-30)
         excess = np.max(excess_list[1:]) #Omit the DF at isco                       
@@ -361,39 +255,6 @@
     if (system in ["dynamic", "pbh"]):
         dist.f_eps  += (2/3)*dt*dfdt1
 
-<<<<<<< HEAD
-    current_r += (dt/12)*(9*drdt2 - 5*drdt1)
-    DF_current.f_eps += (dt/12)*(9*dfdt2 - 5*dfdt1)
-    
-    current_t += dt
-
-    if (REFINE):
-        if (( np.abs(current_r - r_old) / current_r > 3.e-5) and (dN > 2)):
-            dN = np.floor(dN*0.95)
-        if (( np.abs(current_r - r_old) / current_r > 3.e-5) and (dN <= 2)):        
-            dN = dN * 0.9
-    
-    #In the dynamic case, we might want to print out the density profile often in
-    #the early part of the evolution, for illustration purposes
-    if ((i%1000==0) or ((i < 501) and (i%10 == 0)) or ((i < 5001) and (i%100 == 0))):
-        if (verbose > 1 and i > 0):
-            print(f">    r/r_end = {current_r/r_end:.10f}; f_GW [Hz] = {current_f:.10f}; rho_eff [Msun/pc^3] = {rhoeff_dynamic[-1]:.4e}; delta-rho/rho = {delta_rho:.4e}; dN = {dN:.2f}")
-            #print(">    r/r_end = ", current_r/r_end, "; f_GW [Hz] = ", current_f, "; rho_eff [Msun/pc^3] = ", rhoeff_dynamic[-1], "; delta-rho/rho = ", delta_rho)
-        #print(">    Time needed so far: %s seconds" % (time.time() - start_time))
-
-        #Update the output file
-        if (verbose > 0):
-            output2 = list(zip(t_dynamic, r_dynamic/pc, f_dynamic, rhoeff_dynamic))
-            nameFileDynamic = output_folder + "trajectory_" + IDstr + ".txt.gz"
-            if (OUTPUT): np.savetxt(nameFileDynamic, output2, header=htxt,  fmt='%.10e')
-
-        if (OUTPUT_ALL):
-            #Density profiles
-            rho_grid     = np.asarray([DF_current.rho(r_) for r_ in r_grid_pc])
-            rho_grid_cut = np.asarray([DF_current.rho(r_,v_cut=orbitalV(r_, DF_current)/km) for r_ in r_grid_pc])
-        
-            timeString = "%3.1f" % (current_t/year)        
-=======
     drdt2 = drdt_ode(t0, r0)
     
     if (system in ["dynamic", "pbh"]):
@@ -407,7 +268,6 @@
     t0 += dt
     
     f0 = calc_f(r0)
->>>>>>> 8198156f
     
     t_list = np.append(t_list, t0)
     r_list = np.append(r_list, r0)
@@ -435,29 +295,15 @@
 f_list[-1] = f_last
 rho_list[-1] = get_density(r_end*1.000001)
    
-<<<<<<< HEAD
-output2 = np.column_stack((t_dynamic, r_dynamic/pc, f_dynamic, rhoeff_dynamic))
-nameFileDynamic = output_folder + "trajectory_" + IDstr + ".txt.gz"
-if (OUTPUT): np.savetxt(nameFileDynamic, output2, header=htxt,  fmt='%.10e')
-=======
 if (OUTPUT): save_trajectory()
->>>>>>> 8198156f
 
 #Make some plots
 fig, ax = plt.subplots(ncols=2, nrows=1,figsize=(10, 5))
-<<<<<<< HEAD
-ax[0].semilogy(t_dynamic, r_dynamic/pc)
-ax[0].set_xlabel(r"$t$ [s]")
-ax[0].set_ylabel(r"$R$ [pc]")
-    
-ax[1].loglog(r_dynamic/pc, rhoeff_dynamic)
-=======
 ax[0].semilogy(t_list, r_list/pc)
 ax[0].set_xlabel(r"$t$ [s]")
 ax[0].set_ylabel(r"$R$ [pc]")
     
 ax[1].loglog(r_list/pc, rho_list/(Msun/pc**3))
->>>>>>> 8198156f
 ax[1].set_xlabel(r"$R$ [pc]")
 ax[1].set_ylabel(r"$\rho_{\mathrm{eff}, v < v_\mathrm{orb}}(R)$ [$M_\odot\,\mathrm{pc}^{-3}$]")
 
